--- conflicted
+++ resolved
@@ -4,11 +4,7 @@
 from collections import defaultdict
 from dataclasses import dataclass
 from pathlib import PurePath
-<<<<<<< HEAD
-from typing import DefaultDict, Dict, List, Optional, Set, Tuple
-=======
 from typing import DefaultDict, Dict, List, Optional, Set, Tuple, cast
->>>>>>> a5fb27ac
 
 from pants.backend.python.target_types import (
     ModuleMappingField,
@@ -174,15 +170,9 @@
     third_party_resolved_with_first_party_ambiguity = third_party_address and first_party_addresses
 
     if third_party_resolved_only:
-<<<<<<< HEAD
-        return PythonModuleOwners([third_party_address])  # type: ignore[list-item]
-    elif third_party_resolved_with_type_stub:
-        return PythonModuleOwners([third_party_address, first_party_addresses[0]])  # type: ignore[list-item]
-=======
         return PythonModuleOwners([cast(Address, third_party_address)])
     elif third_party_resolved_with_type_stub:
         return PythonModuleOwners([cast(Address, third_party_address), first_party_addresses[0]])
->>>>>>> a5fb27ac
     elif third_party_resolved_with_first_party_ambiguity:
         return PythonModuleOwners()
     elif first_party_addresses:
